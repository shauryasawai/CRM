--- conflicted
+++ resolved
@@ -21,17 +21,7 @@
                   <span class="badge bg-success">Present</span>
                   {% if today_attendance.is_remote %}
                   <span class="badge bg-warning">Remote</span>
-<<<<<<< HEAD
-                  {% endif %} {% if today_attendance.is_late %}
-                  <span class="badge bg-danger">Late</span>
-                  {% endif %} {% else %}
-=======
-                  {% endif %}
-                  {% if today_attendance.is_late %}
-                  <span class="badge bg-danger">Late</span>
-                  {% endif %}
-                  {% else %}
->>>>>>> 72f97bcb
+
                   <span class="badge bg-secondary">Absent</span>
                   {% endif %}
                 </div>
@@ -42,48 +32,14 @@
               <div class="row">
                 <div class="col-md-6">
                   <p>
-<<<<<<< HEAD
-                    <strong>Login Time:</strong> {{
-                    today_attendance.login_time|time:"H:i" }}
-                  </p>
-                  <p>
-                    <strong>Location:</strong>
-                    {% if today_attendance.login_location %} {{
-                    today_attendance.login_location }} {% else %} Not recorded
-=======
-                    <strong>Login Time:</strong> {{ today_attendance.login_time|time:"H:i" }}
-                  </p>
-                  <p>
-                    <strong>Location:</strong>
-                    {% if today_attendance.login_location %}
-                    {{ today_attendance.login_location }}
-                    {% else %}
-                    Not recorded
->>>>>>> 72f97bcb
+
                     {% endif %}
                   </p>
                 </div>
                 <div class="col-md-6">
                   {% if today_attendance.logout_time %}
                   <p>
-<<<<<<< HEAD
-                    <strong>Logout Time:</strong> {{
-                    today_attendance.logout_time|time:"H:i" }}
-                  </p>
-                  <p>
-                    <strong>Location:</strong>
-                    {% if today_attendance.logout_location %} {{
-                    today_attendance.logout_location }} {% else %} Not recorded
-=======
-                    <strong>Logout Time:</strong> {{ today_attendance.logout_time|time:"H:i" }}
-                  </p>
-                  <p>
-                    <strong>Location:</strong>
-                    {% if today_attendance.logout_location %}
-                    {{ today_attendance.logout_location }}
-                    {% else %}
-                    Not recorded
->>>>>>> 72f97bcb
+
                     {% endif %}
                   </p>
                   {% else %}
@@ -135,16 +91,7 @@
                 </button>
               </form>
               {% endif %}
-            </div>
-          </div>
-        </div>
 
-        <!-- Monthly Summary -->
-        <div class="col-md-6">
-          <div class="card">
-            <div class="card-header">
-              <h5>Monthly Summary</h5>
-            </div>
             <div class="card-body">
               <div class="row text-center">
                 <div class="col-md-4">
@@ -154,193 +101,7 @@
                       <h3>{{ total_days }}</h3>
                     </div>
                   </div>
-                </div>
-                <div class="col-md-4">
-                  <div class="card bg-success text-white mb-3">
-                    <div class="card-body">
-                      <h6>Present Days</h6>
-                      <h3>{{ present_days }}</h3>
-                    </div>
-                  </div>
-                </div>
-                <div class="col-md-4">
-                  <div class="card bg-info text-white mb-3">
-                    <div class="card-body">
-                      <h6>Total Hours</h6>
-                      <h3>{{ total_hours }}</h3>
-                    </div>
-                  </div>
-<<<<<<< HEAD
-                </div>
-              </div>
-              <div class="row text-center">
-                <div class="col-md-6">
-                  <div class="card bg-warning text-white mb-3">
-                    <div class="card-body">
-                      <h6>Remote Days</h6>
-                      <h3>{{ remote_days }}</h3>
-                    </div>
-                  </div>
-                </div>
-                <div class="col-md-6">
-                  <div class="card bg-danger text-white mb-3">
-                    <div class="card-body">
-                      <h6>Late Days</h6>
-                      <h3>{{ late_days }}</h3>
-                    </div>
-                  </div>
-                </div>
-=======
-                </div>
-              </div>
-              <div class="row text-center">
-                <div class="col-md-6">
-                  <div class="card bg-warning text-white mb-3">
-                    <div class="card-body">
-                      <h6>Remote Days</h6>
-                      <h3>{{ remote_days }}</h3>
-                    </div>
-                  </div>
-                </div>
-                <div class="col-md-6">
-                  <div class="card bg-danger text-white mb-3">
-                    <div class="card-body">
-                      <h6>Late Days</h6>
-                      <h3>{{ late_days }}</h3>
-                    </div>
-                  </div>
-                </div>
->>>>>>> 72f97bcb
-              </div>
-            </div>
-          </div>
-        </div>
-      </div>
 
-      <!-- Monthly Attendance Records -->
-      <div class="card">
-        <div class="card-header">
-          <h5>Monthly Attendance Records</h5>
-<<<<<<< HEAD
-        </div>
-        <div class="card-body">
-          <div class="table-responsive">
-            <table class="table table-striped">
-              <thead>
-                <tr>
-                  <th>Date</th>
-                  <th>Status</th>
-                  <th>Login Time</th>
-                  <th>Logout Time</th>
-                  <th>Duration</th>
-                  <th>Location</th>
-                </tr>
-              </thead>
-              <tbody>
-                {% for record in monthly_attendance %}
-                <tr>
-                  <td>{{ record.date|date:"M d, Y" }}</td>
-                  <td>
-                    {% if record.login_time %}
-                    <span class="badge bg-success">Present</span>
-                    {% if record.is_remote %}
-                    <span class="badge bg-warning">Remote</span>
-                    {% endif %} {% if record.is_late %}
-                    <span class="badge bg-danger">Late</span>
-                    {% endif %} {% else %}
-                    <span class="badge bg-secondary">Absent</span>
-                    {% endif %}
-                  </td>
-                  <td>{{ record.login_time|time:"H:i"|default:"-" }}</td>
-                  <td>{{ record.logout_time|time:"H:i"|default:"-" }}</td>
-                  <td>
-                    {% if record.login_time and record.logout_time %} {% with
-                    delta=record.logout_time|timeuntil:record.login_time %} {{
-                    delta }} {% endwith %} {% else %} - {% endif %}
-                  </td>
-                  <td>
-                    {% if record.is_remote %} Remote {% elif
-                    record.login_location %} Office {% else %} - {% endif %}
-                  </td>
-                </tr>
-                {% empty %}
-                <tr>
-                  <td colspan="6" class="text-center">
-                    No attendance records found
-                  </td>
-                </tr>
-                {% endfor %}
-              </tbody>
-            </table>
-          </div>
-        </div>
-=======
-        </div>
-        <div class="card-body">
-          <div class="table-responsive">
-            <table class="table table-striped">
-              <thead>
-                <tr>
-                  <th>Date</th>
-                  <th>Status</th>
-                  <th>Login Time</th>
-                  <th>Logout Time</th>
-                  <th>Duration</th>
-                  <th>Location</th>
-                </tr>
-              </thead>
-              <tbody>
-                {% for record in monthly_attendance %}
-                <tr>
-                  <td>{{ record.date|date:"M d, Y" }}</td>
-                  <td>
-                    {% if record.login_time %}
-                    <span class="badge bg-success">Present</span>
-                    {% if record.is_remote %}
-                    <span class="badge bg-warning">Remote</span>
-                    {% endif %}
-                    {% if record.is_late %}
-                    <span class="badge bg-danger">Late</span>
-                    {% endif %}
-                    {% else %}
-                    <span class="badge bg-secondary">Absent</span>
-                    {% endif %}
-                  </td>
-                  <td>{{ record.login_time|time:"H:i"|default:"-" }}</td>
-                  <td>{{ record.logout_time|time:"H:i"|default:"-" }}</td>
-                  <td>
-                    {% if record.login_time and record.logout_time %}
-                    {% load humanize %}
-                    {% with duration=record.logout_time|timesince:record.login_time %}
-                    {{ duration }}
-                    {% endwith %}
-                    {% else %}
-                    -
-                    {% endif %}
-                  </td>
-                  <td>
-                    {% if record.is_remote %}
-                    Remote
-                    {% elif record.login_location %}
-                    Office
-                    {% else %}
-                    -
-                    {% endif %}
-                  </td>
-                </tr>
-                {% empty %}
-                <tr>
-                  <td colspan="6" class="text-center">
-                    No attendance records found
-                  </td>
-                </tr>
-                {% endfor %}
-              </tbody>
-            </table>
-          </div>
-        </div>
->>>>>>> 72f97bcb
-      </div>
     </div>
   </div>
 </div>
